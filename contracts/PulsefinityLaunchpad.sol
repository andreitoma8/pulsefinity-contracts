// SPDX-License-Identifier: MIT
pragma solidity ^0.8.0;

import "@openzeppelin/contracts/token/ERC20/extensions/IERC20Metadata.sol";
import "@openzeppelin/contracts-upgradeable/access/AccessControlUpgradeable.sol";
import "@openzeppelin/contracts-upgradeable/utils/CountersUpgradeable.sol";
import "./interfaces/IPulseXRouter01.sol";
import "./interfaces/IPulseXFactory.sol";
import "./interfaces/IVestingContract.sol";
import "./interfaces/IStakingRouter.sol";

/**
 * TODO:
 * - add checks for buyer tier and contribution limits
 * - add support for ERC20 tokens as payment - done
 * - unit tests for all contracts -
 * - integration tests -
 * - code refactor -
 * - gas optimizations -
 */

/**
 * @title PulsefinityLaunchpad
 * @author andreitoma8
 * @notice Launchpad contract for Pulsefinity presales and fair launches
 */
contract PulsefinityLaunchpad is AccessControlUpgradeable {
    using CountersUpgradeable for CountersUpgradeable.Counter;

    bytes32 public constant ADMIN_ROLE = keccak256("ADMIN_ROLE");
    uint256 public constant WINNER_FEE = 2000; // 20% in BPS

    IStakingRouter public stakingRouter;
    IPulseXRouter01 public pulseRouter;
    IPulseXFactory public pulseFactory;
    IVestingContract public vestingContract;

    struct SaleParams {
        IERC20Metadata token; // The token being sold
        IERC20Metadata paymentToken; // The token used to buy the sale token(address(0) = PLS)
        address owner; // The owner of the sale
        uint256 tokenAmount; // The amount of tokens being sold
        uint256 price; // How many tokens per 1 payment token (if 0, then it's a fair launch)
        uint256 softCap; // in Payment Tokens
        uint256 hardCap; // must be double of softCap
        uint256 liquidityPercentage; // BPS
        uint256 listingPrice; // How many tokens per 1 payment token
        uint256 liquidityLockupTime; // in days
        uint256 startTimestamp; // Unix timestamp
        uint256 endTimestamp; // Unix timestamp
        bool refundType; // true = refund, false = burn
        bool isVestedSale; // true if tokens are locked up at claim
        uint256 tgeUnlockPercentage; // BPS
        uint256 vestingStart; // Unix timestamp - if < block.timestamp, then vesting starts at token claim
        uint256 vestingDuration; // in DurationUnits
        IVestingContract.DurationUnits vestingDurationUnits; // days, weeks, months
    }

    struct SaleState {
        bool saleEnabled; // true if sale is enabled and accepting contributions
        bool softCapReached; // true if soft cap is reached
        bool saleEnded; // true if sale is ended
        uint256 totalPaymentTokenContributed; // total PLS/payment token contributed
        uint256 liquidityUnlockTimestamp; // Unix timestamp
        SaleParams saleParams; // SaleParams struct
    }

    uint256 public minimumLiqudityLockupTime; // in days
    uint256 public minimumLiquidityPercentage; // BPS
    uint256 public feePool; // total fees collected

    CountersUpgradeable.Counter private _saleIdTracker;

    /**
     * @notice Mapping of Tier to weight
     */
    mapping(Tier => uint256) public tierWeights;

    /**
     * @notice Mapping of sale ID to SaleState struct
     */
    mapping(uint256 => SaleState) public sales;

    /**
     * @notice Mapping of supported payment tokens(address(0) = PLS)
     */
    mapping(address => bool) public supportedPaymentTokens;

    /**
     * @notice Mapping of buyer address to sale ID to amount contributed
     */
    mapping(address => mapping(uint256 => uint256)) public amountContributed;

<<<<<<< HEAD
    /**
     * @notice Mapping of sale ID to Tier to amount contributed
     */
    mapping(uint256 => mapping(Tier => uint256)) public amountContributedPerTier;
=======
    event SaleCreated(address indexed owner, uint256 indexed saleId);

    event SaleEnabled(uint256 indexed saleId);

    event SaleEnded(uint256 indexed saleId, bool softCapReached);

    event ContributionMade(address indexed buyer, uint256 indexed saleId, uint256 amount);

    event TokensClaimed(address indexed buyer, uint256 indexed saleId, uint256 amount);

    event TokensRefunded(address indexed buyer, uint256 indexed saleId, uint256 amount);
>>>>>>> 5a039576

    constructor() {
        _disableInitializers();
    }

    /**
     * @notice Initializes the contract, setting msg.sender as admin and setting the PulseXRouter and PulseXFactory contracts
     * @param _pulseXRouter The PulseXRouter contract
     * @param _pulseXFactory The PulseXFactory contract
     */
    function initialize(IStakingRouter _stakingRouter, IPulseXRouter01 _pulseXRouter, IPulseXFactory _pulseXFactory)
        external
        initializer
    {
        _setupRole(DEFAULT_ADMIN_ROLE, msg.sender);
        _setupRole(ADMIN_ROLE, msg.sender);

        stakingRouter = _stakingRouter;
        pulseRouter = _pulseXRouter;
        pulseFactory = _pulseXFactory;

        supportedPaymentTokens[address(0)] = true;
    }

    /**
     * @notice Function called to create a new sale
     * @param _saleParams The SaleParams struct. Please see the documentation where the struct is defined for more information
     * @dev Tokens must be approved before calling this function
     */
    function createSale(SaleParams calldata _saleParams) external {
        // Check if the sale params are valid
        _checkSaleParams(_saleParams);

        // Create the sale ID
        _saleIdTracker.increment();
        uint256 saleId = _saleIdTracker.current();

        // Create the sale
        sales[saleId].saleParams = _saleParams;

        // compute the tokens needed for the sale and LP creation
        uint256 totalTokensForSale;
        uint256 tokensForLiquidity;
        if (_saleParams.price == 0) {
            totalTokensForSale = _saleParams.tokenAmount;
            sales[saleId].saleParams.hardCap = type(uint256).max;
            tokensForLiquidity = (_saleParams.tokenAmount - _saleParams.tokenAmount * WINNER_FEE / 10000)
                * _saleParams.liquidityPercentage / 10000;
        } else {
            totalTokensForSale = _saleParams.hardCap * _saleParams.price / 1e18;
            tokensForLiquidity = (_saleParams.hardCap - _saleParams.hardCap * WINNER_FEE / 10000)
                * _saleParams.listingPrice * _saleParams.liquidityPercentage / 10000 / 1e18;
        }

        // Transfer the tokens to the contract
        _saleParams.token.transferFrom(msg.sender, address(this), totalTokensForSale + tokensForLiquidity);

        emit SaleCreated(msg.sender, saleId);
    }

    /**
     * @notice Function used by users to contribute to a sale
     * @param _saleId The ID of the sale to contribute to
     */
    function contribute(uint256 _saleId, uint256 _amount) external payable {
        SaleState storage sale = sales[_saleId];
        SaleParams memory saleParams = sale.saleParams;

        if (address(saleParams.paymentToken) != address(0)) {
            // Transfer the payment token to the contract
            saleParams.paymentToken.transferFrom(msg.sender, address(this), _amount);
        } else {
            _amount = msg.value;
        }
        // Check if the sale is enabled and accepting contributions
        require(sale.saleEnabled, "Sale is not enabled");
        require(block.timestamp >= saleParams.startTimestamp, "Sale has not started yet");
        require(block.timestamp <= saleParams.endTimestamp, "Sale has ended");
        require(sale.totalPaymentTokenContributed < saleParams.hardCap, "Sale has ended");

        // TODO: add checks for buyer tier and contribution limits
        Tier buyerTier = stakingRouter.getTier(msg.sender);
        if (saleParams.price == 0) {
            require(buyerTier > Tier.Null, "Buyer tier is too low");
        } else {
            uint256 tierAllocation = getTierAllocation(_saleId, buyerTier);
            require(amountContributed[msg.sender][_saleId] + _amount <= tierAllocation, "Allocation exceeded");
        }

        // Update contribution and total contribution amounts
        amountContributed[msg.sender][_saleId] += _amount;
        sale.totalPaymentTokenContributed += _amount;

        // Check if the soft cap is reached
        if (sale.totalPaymentTokenContributed >= saleParams.softCap) {
            sale.softCapReached = true;
        }

        // Check if the hard cap is reached
        // For fair launches, the hard cap is 2^256 - 1, so this check will always fail
        if (sale.totalPaymentTokenContributed >= saleParams.hardCap) {
            // Refund the user if they contributed more than the hard cap
            if (sale.totalPaymentTokenContributed > saleParams.hardCap) {
                uint256 refundAmount = sale.totalPaymentTokenContributed - saleParams.hardCap;

                sale.totalPaymentTokenContributed -= refundAmount;
                amountContributed[msg.sender][_saleId] -= refundAmount;

                if (address(saleParams.paymentToken) != address(0)) {
                    saleParams.paymentToken.transfer(msg.sender, refundAmount);
                } else {
                    (bool sc,) = payable(msg.sender).call{value: refundAmount}("");
                    require(sc, "Transfer failed");
                }
            }
        }

        emit ContributionMade(msg.sender, _saleId, _amount);
    }

    /**
     * @notice Function used by admins to end a sale
     * @param _saleId The ID of the sale to claim tokens from
     */
    function claim(uint256 _saleId) external payable {
        SaleState storage sale = sales[_saleId];
        SaleParams memory saleParams = sale.saleParams;

        // Check if the sale is ended
        require(sales[_saleId].saleEnded, "Sale has not ended");

        uint256 contributed = amountContributed[msg.sender][_saleId];

        // Check if the user has contributed to this sale
        require(contributed > 0, "Nothing to claim");

        // Check if the soft cap is reached, send the tokens to the user/vesting contract
        if (sale.softCapReached) {
            uint256 tokensBought;
            // If the sale is a fair launch, calculate the amount of tokens bought using
            //  the amount contributed and the total tokens available for the sale
            if (saleParams.price == 0) {
                tokensBought = contributed * saleParams.tokenAmount / sale.totalPaymentTokenContributed;
            } else {
                // If the sale is a presale, calculate the amount of tokens bought using
                // the amount contributed and the price
                contributed * saleParams.price / 1e18;
            }
            // Reset the amount contributed
            amountContributed[msg.sender][_saleId] = 0;
            // If the sale is a vested sale, create a vesting schedule for the user
            if (saleParams.isVestedSale) {
                // approve the vesting contract to spend the tokens
                saleParams.token.approve(address(vestingContract), tokensBought);
                // if the vesting schedule includes a TGE unlock, send the tokens to the user
                if (saleParams.tgeUnlockPercentage > 0) {
                    uint256 tgeTokens = tokensBought * saleParams.tgeUnlockPercentage / 10000;
                    saleParams.token.transfer(msg.sender, tgeTokens);
                    tokensBought -= tgeTokens;
                }
                // create the vesting schedule
                vestingContract.createVestingSchedule(
                    address(saleParams.token),
                    msg.sender,
                    saleParams.vestingStart < block.timestamp ? block.timestamp : saleParams.vestingStart,
                    saleParams.vestingDuration,
                    saleParams.vestingDurationUnits,
                    tokensBought
                );
            } else {
                // If the sale is not a vested sale, send the tokens to the user
                saleParams.token.transfer(msg.sender, tokensBought);
            }

            emit TokensClaimed(msg.sender, _saleId, tokensBought);
        } else {
            // If the soft cap is not reached, refund the user their contribution
            amountContributed[msg.sender][_saleId] = 0;
            if (address(saleParams.paymentToken) != address(0)) {
                saleParams.paymentToken.transfer(msg.sender, contributed);
            } else {
                (bool sc,) = payable(msg.sender).call{value: contributed}("");
                require(sc, "Transfer failed");
            }

            emit TokensRefunded(msg.sender, _saleId, contributed);
        }
    }

    /**
     * @notice Function called to end a sale
     * @param _saleId The ID of the sale to end
     */
    function endSale(uint256 _saleId) public {
        SaleState storage sale = sales[_saleId];
        SaleParams memory saleParams = sale.saleParams;

        // Check if the sale is not already ended
        require(!sale.saleEnded, "Sale has already ended");

        // Check if the sale has reached the end timestamp or the hard cap
        if (block.timestamp < saleParams.endTimestamp) {
            require(sale.totalPaymentTokenContributed == saleParams.hardCap, "Sale has not reached hard cap");
        } else {
            require(block.timestamp >= saleParams.endTimestamp, "Sale has not ended yet");
        }

        // Mark the sale as ended
        sale.saleEnded = true;

        // If the soft cap is reached, substract the winner fee, create and lock LP tokens and send the rest to the owner
        if (sale.softCapReached) {
            // Calculate the winner fee and the amount raised after the fee
            uint256 winnerFee = sale.totalPaymentTokenContributed * WINNER_FEE / 10000;
            feePool += winnerFee;
            uint256 raisedAfterFee = sale.totalPaymentTokenContributed - winnerFee;

            // Calculate the amount of PLS/payment tokens and sold tokens to add liquidity with
            uint256 paymentTokenForLiquidity = raisedAfterFee * saleParams.liquidityPercentage / 10000;
            uint256 tokensForLiquidity;
            if (saleParams.price != 0) {
                // If the sale is a presale, calculate the amount of tokens to add liquidity
                // with using the listing price
                tokensForLiquidity = paymentTokenForLiquidity * saleParams.listingPrice / 1e18;
            } else {
                // If the sale is a fair launch, calculate the amount of tokens to add liquidity
                // with using the total tokens available for the sale
                tokensForLiquidity = paymentTokenForLiquidity * saleParams.tokenAmount / raisedAfterFee;
            }

            // Approve and add liquidity to the pool on PulseX
            saleParams.token.approve(address(pulseRouter), tokensForLiquidity);
            if (address(saleParams.paymentToken) != address(0)) {
                saleParams.paymentToken.approve(address(pulseRouter), paymentTokenForLiquidity);
                pulseRouter.addLiquidity(
                    address(saleParams.token),
                    address(saleParams.paymentToken),
                    tokensForLiquidity,
                    paymentTokenForLiquidity,
                    tokensForLiquidity,
                    paymentTokenForLiquidity,
                    address(this),
                    block.timestamp + 1 days
                );
            } else {
                pulseRouter.addLiquidityETH{value: paymentTokenForLiquidity}(
                    address(saleParams.token),
                    tokensForLiquidity,
                    tokensForLiquidity,
                    paymentTokenForLiquidity,
                    address(this),
                    block.timestamp + 1 days
                );
            }

            // Lock the liquidity tokens and create a vesting schedule for the owner
            sale.liquidityUnlockTimestamp = block.timestamp + saleParams.liquidityLockupTime * 1 days;
            address liquidityPool = IPulseXFactory(pulseRouter.factory()).getPair(
                address(saleParams.token),
                address(saleParams.paymentToken) == address(0) ? pulseRouter.WPLS() : address(saleParams.paymentToken)
            );
            uint256 liquidity = IERC20(liquidityPool).balanceOf(address(this));
            vestingContract.createVestingSchedule(
                liquidityPool,
                saleParams.owner,
                saleParams.liquidityLockupTime,
                0,
                IVestingContract.DurationUnits.Days,
                liquidity
            );

            // If the sale is a presale and the hard cap is not reached
            if (saleParams.price > 0 && saleParams.hardCap != sale.totalPaymentTokenContributed) {
                // Calculate the amount of tokens to refund from unslod tokens
                uint256 totalTokensBought = sale.totalPaymentTokenContributed * saleParams.price / 1e18;
                uint256 refundAmount = saleParams.hardCap * saleParams.price / 1e18 - totalTokensBought;
                // Calculate the amount of tokens to refund from unused tokens for liquidity
                uint256 totalDepositForLiquidity =
                    saleParams.hardCap * saleParams.listingPrice * saleParams.liquidityPercentage / 10000 / 1e18;
                uint256 refundForLiquidity = totalDepositForLiquidity - tokensForLiquidity;
                refundAmount += refundForLiquidity;
                // If the refund amount is greater than 0, refund the owner or burn the tokens(if refundType is false)
                if (refundAmount > 0) {
                    saleParams.token.transfer(saleParams.refundType ? saleParams.owner : address(0), refundAmount);
                }
            }
            // Send the raised funds to the owner
            uint256 fundsToSend = raisedAfterFee - paymentTokenForLiquidity;

            (bool sc,) = payable(saleParams.owner).call{value: fundsToSend}("");
            require(sc, "Transfer failed");
        } else {
            // If the soft cap is not reached, refund the owner their tokens
            uint256 refundAmount;
            uint256 tokensForLiquidity;
            if (saleParams.price == 0) {
                refundAmount = saleParams.tokenAmount;
                tokensForLiquidity = (saleParams.hardCap - saleParams.hardCap * WINNER_FEE / 10000)
                    * saleParams.liquidityPercentage / 10000;
            } else {
                refundAmount = saleParams.hardCap * saleParams.price / 1e18;
                tokensForLiquidity = (saleParams.hardCap - saleParams.hardCap * WINNER_FEE / 10000)
                    * saleParams.listingPrice * saleParams.liquidityPercentage / 10000 / 1e18;
            }
            refundAmount += tokensForLiquidity;
            // Transfer the tokens to the owner or burn them(if refundType is false)
            saleParams.token.transfer(saleParams.owner, refundAmount);
        }

        emit SaleEnded(_saleId, sale.softCapReached);
    }

    /**
     * @notice Function used by admins to enable a sale
     * @param _saleId The ID of the sale to enable
     */
    function enableSale(uint256 _saleId) external onlyRole(ADMIN_ROLE) {
        sales[_saleId].saleEnabled = true;

        emit SaleEnabled(_saleId);
    }

    /**
     * @notice Function used by admins to add or remove a token from the supported payment tokens list
     * @param _token The address of the token to set the state for
     * @param _state True if the token is supported, false otherwise
     */
    function setPaymentTokenState(address _token, bool _state) external onlyRole(ADMIN_ROLE) {
        supportedPaymentTokens[_token] = _state;
    }

    /**
     * @notice Function used by the owner to withdraw tokens from the fee pool
     * @param _amount Amount to withdraw from the fee pool
     */
    function withdrawFee(uint256 _amount) external onlyRole(DEFAULT_ADMIN_ROLE) {
        require(_amount <= feePool, "Not enough balance");
        feePool -= _amount;
        (bool sc,) = payable(msg.sender).call{value: _amount}("");
        require(sc, "Transfer failed");
    }

    /**
     * @notice Function used to get the allocation for a tier in a sale
     * @param _saleId The ID of the sale to get the allocation for
     * @param _buyerTier The tier of the buyer
     */
    function getTierAllocation(uint256 _saleId, Tier _buyerTier) public view returns (uint256) {
        uint256[6] memory stakersPerTier = stakingRouter.getStakersPerTier();
        uint256 totalAllocationShares;
        for (uint256 i = 0; i < stakersPerTier.length; i++) {
            totalAllocationShares += stakersPerTier[i] * tierWeights[_buyerTier];
        }
        return sales[_saleId].saleParams.hardCap * tierWeights[_buyerTier] / totalAllocationShares;
    }

    /**
     * @notice Function used to check the sale parameters on creation
     * @param _saleParams The sale parameters to check
     */
    function _checkSaleParams(SaleParams memory _saleParams) private view {
        require(_saleParams.token != IERC20(address(0)), "Token cannot be 0 address");
        if (address(_saleParams.paymentToken) != address(0)) {
            require(supportedPaymentTokens[address(_saleParams.paymentToken)], "Payment token not supported");
        }
        require(_saleParams.owner != address(0), "Owner cannot be 0 address");
        require(_saleParams.softCap > 0, "Soft cap must be greater than 0");
        require(_saleParams.hardCap > 0, "Hard cap must be greater than 0");
        require(_saleParams.liquidityPercentage >= minimumLiquidityPercentage, "Liquidity percentage too low");
        require(_saleParams.liquidityPercentage <= 10000, "Liquidity percentage must be less than or equal to 10000");
        if (_saleParams.price > 0) {
            require(_saleParams.listingPrice > 0, "Listing price must be greater than 0");
        }
        if (_saleParams.price == 0) {
            require(_saleParams.tokenAmount > 0, "Token amount must be greater than 0");
        }
        require(_saleParams.liquidityLockupTime > minimumLiqudityLockupTime, "Liquidity lockup time too low");
        require(_saleParams.startTimestamp > block.timestamp, "Start timestamp must be in the future");
        require(_saleParams.endTimestamp > _saleParams.startTimestamp, "End timestamp must be after start timestamp");
    }
}<|MERGE_RESOLUTION|>--- conflicted
+++ resolved
@@ -91,12 +91,11 @@
      */
     mapping(address => mapping(uint256 => uint256)) public amountContributed;
 
-<<<<<<< HEAD
     /**
      * @notice Mapping of sale ID to Tier to amount contributed
      */
     mapping(uint256 => mapping(Tier => uint256)) public amountContributedPerTier;
-=======
+
     event SaleCreated(address indexed owner, uint256 indexed saleId);
 
     event SaleEnabled(uint256 indexed saleId);
@@ -108,7 +107,6 @@
     event TokensClaimed(address indexed buyer, uint256 indexed saleId, uint256 amount);
 
     event TokensRefunded(address indexed buyer, uint256 indexed saleId, uint256 amount);
->>>>>>> 5a039576
 
     constructor() {
         _disableInitializers();
