// SPDX-License-Identifier: MIT
pragma solidity ^0.8.0;

import "@openzeppelin/contracts/token/ERC20/IERC20.sol";
import "@openzeppelin/contracts/access/Ownable.sol";
import "@openzeppelin/contracts/security/ReentrancyGuard.sol";
import "./interfaces/IStakingPool.sol";
import "./interfaces/IStakingRouter.sol";
import {Tier} from "./interfaces/IStakingRouter.sol";

contract PulsefinityStakingPool is IStakingPool, Ownable, ReentrancyGuard {
    IStakingRouter public stakingRouter;

    IERC20 public pulsefinityToken;
    IERC20 public rewardToken;

    /**
     * @notice Whether the reward token is the native token or not(ERC20 if false)
     */
    bool public isNativeToken;

    /**
     * @notice The total shares of the reward pool
     */
    uint256 public totalShares;
    /**
     * @notice The total amount of rewards token in the reward pool
     */
    uint256 public totalRewards;
    /**
     * @notice The total amount of tokens staked
     */
    uint256 public totalStaked;

    /**
     * @notice The tier required to stake in this pool
     */
    Tier public requiredTier;

    /**
     * @notice Lock types
     */
    enum LockType {
        Days15,
        Days30,
        Days60,
        Days90,
        Days180,
        Days360
    }

    /**
     * @notice Stake struct
     */
    struct Stake {
        /**
         * @notice The amount of tokens staked
         */
        uint256 amount;
        /**
         * @notice The amount of shares the stake has from the reward pool
         */
        uint256 rewardShares;
        /**
         * @notice The timestamp of when the stake was created
         */
        uint256 startTimestamp;
        /**
         * @notice The lock type of the stake
         */
        LockType lockType;
    }

    /**
     * @notice The stakes of each user
     */
    mapping(address => Stake[]) public stakes;

<<<<<<< HEAD
    /**
     * @notice Constructor function to initialize the interfaces
     * @param _pulsefinityToken The address of the pulsefinity token
     * @param _rewardToken The address of the reward token
     * @param _stakingRouter The address of the staking router
     * @param _requiredTier The tier required to stake in this pool
     */
=======
    event Staked(address indexed user, uint256 amount, uint256 shares, uint256 startTimestamp, LockType lockType);

    event Withdrawn(address indexed user, uint256 amount, uint256 shares, uint256 startTimestamp, LockType lockType);

    event RewardAdded(uint256 reward);

    event EarlyWithdrawalFeePaid(uint256 amount);

>>>>>>> 5a039576
    constructor(address _pulsefinityToken, address _rewardToken, IStakingRouter _stakingRouter, Tier _requiredTier) {
        pulsefinityToken = IERC20(_pulsefinityToken);
        stakingRouter = _stakingRouter;

        requiredTier = _requiredTier;

        isNativeToken = _rewardToken == address(0);
        if (!isNativeToken) {
            rewardToken = IERC20(_rewardToken);
        }
    }

    /**
     * @notice Stake funciton
     * @param _amount The amount of tokens to stake
     * @param _lockType The lock type of the stake
     * @dev The tokens must be approved before calling this function
     */
    function stake(uint256 _amount, LockType _lockType) external {
        Tier predictedTier = stakingRouter.getPredictedTier(msg.sender, _amount, true);
        require(predictedTier >= requiredTier, "Insufficient tier");

        require(_amount > 0, "Cannot stake 0");
        require(_lockType >= LockType(0) && _lockType <= LockType(5), "Invalid lock type");

        pulsefinityToken.transferFrom(msg.sender, address(this), _amount);

        // Check if the tier of the user changes on this stake and update the stakersPerTier
        _checkTierChange(msg.sender, predictedTier);

        // Calculate the reward shares of the stake
        uint256 rewardBalance = isNativeToken ? address(this).balance : totalRewards;

        uint256 shares;

        if (totalShares == 0 || rewardBalance == 0) {
            shares = _multiplyByLock(_amount, _lockType);
        } else {
            uint256 what = _amount * totalShares / rewardBalance;
            shares += _multiplyByLock(what, _lockType);
        }

        // Update the total shares and total staked
        totalShares += shares;
        totalStaked += _amount;

        // Add the stake to the user's stakes
        stakes[msg.sender].push(Stake(_amount, shares, block.timestamp, _lockType));

        emit Staked(msg.sender, _amount, shares, block.timestamp, _lockType);
    }

    /**
     * @notice Withdraw a stake
     * @param stakeIndex The index of the stake to withdraw
     */
    function withdraw(uint256 stakeIndex) external nonReentrant {
        require(stakeIndex < stakes[msg.sender].length, "Invalid stake index");

        Stake memory _stake = stakes[msg.sender][stakeIndex];

        // Check if the tier of the user changes on this stake and update the stakersPerTier
        Tier predictedTier = stakingRouter.getPredictedTier(msg.sender, _stake.amount, false);
        _checkTierChange(msg.sender, predictedTier);

        // Calculate the unlock timestamp of the stake
        uint256 unlockTimestamp = _getUnlockTimestamp(_stake.startTimestamp, _stake.lockType);

        uint256 rewardShares = _stake.rewardShares;

        // If the stake is unlocked, transfer the reward and original amount to the user
        if (block.timestamp >= unlockTimestamp) {
            pulsefinityToken.transfer(msg.sender, _stake.amount);

            if (isNativeToken) {
                uint256 rewardToTransfer = address(this).balance * rewardShares / totalShares;
                (bool sc,) = payable(msg.sender).call{value: rewardToTransfer}("");
                require(sc, "Transfer failed");
            } else {
                uint256 rewardsToTransfer = totalRewards * rewardShares / totalShares;

                rewardToken.transfer(msg.sender, rewardsToTransfer);
            }
        } else {
            // If the stake is locked, transfer the original amount to the user and the early withdrawal fee to the owner
            // while leaving the reward in the pool
            if ((unlockTimestamp - _stake.startTimestamp) / 2 > block.timestamp - _stake.startTimestamp) {
                uint256 earlyWithdrawalFee = _stake.amount * 10 / 100;
                pulsefinityToken.transfer(msg.sender, _stake.amount - earlyWithdrawalFee);
                pulsefinityToken.transfer(owner(), earlyWithdrawalFee);
                emit EarlyWithdrawalFeePaid(earlyWithdrawalFee);
            } else {
                pulsefinityToken.transfer(msg.sender, _stake.amount);
            }
        }

        // Update the total shares and total staked
        totalShares -= rewardShares;
        totalStaked -= _stake.amount;

        // Remove the stake from the user's stakes
        stakes[msg.sender][stakeIndex] = stakes[msg.sender][stakes[msg.sender].length - 1];
        stakes[msg.sender].pop();

        emit Withdrawn(msg.sender, _stake.amount, rewardShares, _stake.startTimestamp, _stake.lockType);
    }

    // View functions

    /**
     * @notice Get the array of user stakes
     * @param _user The address of the user
     */
    function getUserStakes(address _user) external view returns (Stake[] memory) {
        return stakes[_user];
    }

    /**
     * @notice Get the total value locked in the pool for a user
     * @param _wallet The address of the user
     */
    function getTotalValueLocked(address _wallet) external view override returns (uint256) {
        if (stakes[_wallet].length == 0) return 0;
        Stake[] memory _stakes = stakes[_wallet];

        uint256 totalValueLocked;

        for (uint256 i = 0; i < _stakes.length; i++) {
            totalValueLocked += _stakes[i].amount;
        }

        return totalValueLocked;
    }

    /**
     * @notice Get the reward token(in case of native token, returns address(0))
     */
    function getRewardToken() external view override returns (IERC20) {
        return rewardToken;
    }

    // Admin functions

    /**
     * @notice Add rewards to the pool
     * @param _amount The amount of tokens to add
     */
    function addRewards(uint256 _amount) external payable {
        if (!isNativeToken) {
            require(msg.value == 0, "Cannot add rewards with ETH");

            totalRewards += _amount;

            rewardToken.transferFrom(msg.sender, address(this), _amount);

            emit RewardAdded(_amount);
        } else {
            totalRewards += msg.value;

            emit RewardAdded(msg.value);
        }
    }

    /**
     * @notice Withdraw rewards surplus
     */
    function withdrawRewardSurplus() external onlyOwner {
        require(!isNativeToken, "Cannot withdraw rewards surplus with ETH");
        uint256 rewardsSurplus = rewardToken.balanceOf(address(this)) - totalRewards;
        if (address(pulsefinityToken) == address(rewardToken)) {
            rewardsSurplus -= totalStaked;
        }
        rewardToken.transfer(msg.sender, rewardsSurplus);
    }

    // Internal functions

    function _checkTierChange(address _user, Tier _predictedTier) internal {
        Tier currentTier = stakingRouter.getTier(_user);

        if (currentTier != _predictedTier) {
            stakingRouter.updateStakersPerTier(currentTier, false);
            stakingRouter.updateStakersPerTier(_predictedTier, true);
        }
    }

    function _multiplyByLock(uint256 _amount, LockType _lockType) internal pure returns (uint256 newAmount) {
        newAmount = _amount;
        if (_lockType == LockType(0)) newAmount += _amount * 2 / 100;
        else if (_lockType == LockType(1)) newAmount += _amount * 5 / 100;
        else if (_lockType == LockType(2)) newAmount += _amount * 12 / 100;
        else if (_lockType == LockType(3)) newAmount += _amount * 18 / 100;
        else if (_lockType == LockType(4)) newAmount += _amount * 40 / 100;
        else newAmount += _amount * 100 / 100;
    }

    function _getUnlockTimestamp(uint256 _stakeStart, LockType _lockType)
        internal
        pure
        returns (uint256 unlockTimestamp)
    {
        if (_lockType == LockType(0)) unlockTimestamp = _stakeStart + 15 days;
        else if (_lockType == LockType(1)) unlockTimestamp = _stakeStart + 30 days;
        else if (_lockType == LockType(2)) unlockTimestamp = _stakeStart + 60 days;
        else if (_lockType == LockType(3)) unlockTimestamp = _stakeStart + 90 days;
        else if (_lockType == LockType(4)) unlockTimestamp = _stakeStart + 180 days;
        else unlockTimestamp = _stakeStart + 360 days;
    }
}<|MERGE_RESOLUTION|>--- conflicted
+++ resolved
@@ -76,7 +76,14 @@
      */
     mapping(address => Stake[]) public stakes;
 
-<<<<<<< HEAD
+    event Staked(address indexed user, uint256 amount, uint256 shares, uint256 startTimestamp, LockType lockType);
+
+    event Withdrawn(address indexed user, uint256 amount, uint256 shares, uint256 startTimestamp, LockType lockType);
+
+    event RewardAdded(uint256 reward);
+
+    event EarlyWithdrawalFeePaid(uint256 amount);
+
     /**
      * @notice Constructor function to initialize the interfaces
      * @param _pulsefinityToken The address of the pulsefinity token
@@ -84,16 +91,6 @@
      * @param _stakingRouter The address of the staking router
      * @param _requiredTier The tier required to stake in this pool
      */
-=======
-    event Staked(address indexed user, uint256 amount, uint256 shares, uint256 startTimestamp, LockType lockType);
-
-    event Withdrawn(address indexed user, uint256 amount, uint256 shares, uint256 startTimestamp, LockType lockType);
-
-    event RewardAdded(uint256 reward);
-
-    event EarlyWithdrawalFeePaid(uint256 amount);
-
->>>>>>> 5a039576
     constructor(address _pulsefinityToken, address _rewardToken, IStakingRouter _stakingRouter, Tier _requiredTier) {
         pulsefinityToken = IERC20(_pulsefinityToken);
         stakingRouter = _stakingRouter;
